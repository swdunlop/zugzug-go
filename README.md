# Zug Zug Go!

Zug Zug is a package that organizes tasks written in Go so they can be run serially or in parallel.  It is heavily
influences by [Mage](https://magefile.org/), but foregoes code generation in favor of being easier to embed and extend.
(There would be no Zug without the lessons learned from using Mage over the years!)

## Differences from Mage

- Zug does not have a CLI like Mage that uses Go to parse your targets and generate a binary. Instead, Zug just has 
  simple packages with options for organizing and running your tasks.

- Zug uses Go contexts to alter how tasks are run, such as redirecting output to a Go buffer or even bending the rules
  about re-running tasks.  This is a powerful feature that you can easily ignore until you need it.

- Zug is more finicky (and arguably more Go-like) about errors and interruption.  Zug will not stop concurrent tasks
  when one fails, instead it will wait for all of them to finish and return all of the errors.  This makes Zug a more
  of a pest for writing quick and dirty tasks, but a much better citizen as a package that can be embedded in other
  projects.

- Tasks can be more than just Go functions, if they take on the responsibility of ensuring they only run once (or are
  idempoent).  You can still just use simple Go functions and Zug Zug will handle the bookkeeping in the background.
  (In fact, Zug can cheat around the "only once" rule so you can run a task repeatedly -- see the "worker" package.)

## Getting Started

<<<<<<< HEAD
Zug Zug is a Go module, so you can just import it into your project and start using its packages.  See [./example](./example) for some a simple example of how to use Zug Zug.
=======
Zug Zug is a Go module, so you can just import it into your project and start using its packages.  See [./example](./example) for a simple example of how to use Zug Zug.
>>>>>>> 821a491d

## License

Zug Zug is licensed under the BSD 3-Clause License.  See [LICENSE](./LICENSE) for details.

## Contributing

Zug Zug is very much in early development, the pieces work, but there is more to add in terms of options, especially in
the "zugzug" and "console" packages.  If you have ideas or want to contribute, please open an issue or pull request.<|MERGE_RESOLUTION|>--- conflicted
+++ resolved
@@ -23,11 +23,7 @@
 
 ## Getting Started
 
-<<<<<<< HEAD
-Zug Zug is a Go module, so you can just import it into your project and start using its packages.  See [./example](./example) for some a simple example of how to use Zug Zug.
-=======
 Zug Zug is a Go module, so you can just import it into your project and start using its packages.  See [./example](./example) for a simple example of how to use Zug Zug.
->>>>>>> 821a491d
 
 ## License
 
